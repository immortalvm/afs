
lib_LIBRARIES = libafs.a
libafs_a_CFLAGS = \
	-I${top_srcdir}/inc \
	-I${top_srcdir}/thirdparty/minixml/inc \
<<<<<<< HEAD
    -I$(LIBBOXING_DIR)/include \
    -I$(LIBBOXING_DIR)/thirdparty/glib 
=======
    -I$(LIBBOXING_DIR)/include
>>>>>>> b1590bb6

libafs_a_SOURCES = \
    toc/previewsections.c \
    toc/previewlayoutdefinitions.c \
    toc/previewsection.c \
    toc/previewimageutils.c \
    toc/previewlayoutdefinition.c \
    xmlutils.c \
    tocfiles.c \
    sha1.c \
    tocdatareels.c \
    frameranges.c \
    technicalmetadata.c \
    sha256.c \
    tocfile.c \
    administrativemetadata.c \
    tocfilepreviewpage.c \
    controldata.c \
    tocmetadatasource.c \
    afs.c \
    zeroreferenceframe.c \
    tocfilepreview.c \
    controlframe/boxingformat.c \
    tocdatafilemetadatasource.c \
    framerange.c \
    tocdatafilemetadata.c \
    sha1hash.c \
    tocmetadata.c \
    tocdata.c \
    controlframeboxingformat.c \
    tocdatareel.c \
    sha256hash.c \
    ../thirdparty/minixml/src/mxml-entity.c \
    ../thirdparty/minixml/src/mxml-get.c \
    ../thirdparty/minixml/src/mxml-node.c \
    ../thirdparty/minixml/src/mxml-set.c \
    ../thirdparty/minixml/src/mxml-attr.c \
    ../thirdparty/minixml/src/mxml-file.c \
    ../thirdparty/minixml/src/mxml-index.c \
    ../thirdparty/minixml/src/mxml-private.c \
    ../thirdparty/minixml/src/mxml-search.c \
<<<<<<< HEAD
    ../thirdparty/minixml/src/mxml-string.c

nobase_include_HEADERS = \
    ../thirdparty/minixml/inc/mxml.h
=======
    ../thirdparty/minixml/src/mxml-string.c \
    ../thirdparty/minixml/inc/mxml.h
>>>>>>> b1590bb6
<|MERGE_RESOLUTION|>--- conflicted
+++ resolved
@@ -3,12 +3,8 @@
 libafs_a_CFLAGS = \
 	-I${top_srcdir}/inc \
 	-I${top_srcdir}/thirdparty/minixml/inc \
-<<<<<<< HEAD
     -I$(LIBBOXING_DIR)/include \
     -I$(LIBBOXING_DIR)/thirdparty/glib 
-=======
-    -I$(LIBBOXING_DIR)/include
->>>>>>> b1590bb6
 
 libafs_a_SOURCES = \
     toc/previewsections.c \
@@ -49,13 +45,8 @@
     ../thirdparty/minixml/src/mxml-file.c \
     ../thirdparty/minixml/src/mxml-index.c \
     ../thirdparty/minixml/src/mxml-private.c \
-    ../thirdparty/minixml/src/mxml-search.c \
-<<<<<<< HEAD
-    ../thirdparty/minixml/src/mxml-string.c
+    ../thirdparty/minixml/src/mxml-search.c
 
 nobase_include_HEADERS = \
-    ../thirdparty/minixml/inc/mxml.h
-=======
     ../thirdparty/minixml/src/mxml-string.c \
     ../thirdparty/minixml/inc/mxml.h
->>>>>>> b1590bb6
